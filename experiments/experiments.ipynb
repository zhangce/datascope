--- conflicted
+++ resolved
@@ -48,11 +48,7 @@
    "cell_type": "code",
    "execution_count": null,
    "source": [
-<<<<<<< HEAD
-    "for i in range(5,6):\n",
-=======
     "for i in range(0,6):\n",
->>>>>>> 6e7f5e8d
     "    name = f'pipe_{i}'\n",
     "    model = Pipelines.create_numerical_pipeline(name, imputer=False)\n",
     "    exp_name = f'forks_1000_fairness_{name}'\n",
@@ -60,11 +56,7 @@
     "    if i == 7: \n",
     "        exp.run(iterations=100, run_label=False, run_poisoning=False, run_fairness=True, run_augmentation=False, ray=True, flatten=False, truncated=True, run_forks=100)\n",
     "    else:\n",
-<<<<<<< HEAD
-    "        exp.run(iterations=100, run_label=False, run_poisoning=False, run_fairness=True, run_feature=False, ray=True, truncated=True, run_forks=100)"
-=======
     "        exp.run(iterations=1000, run_label=False, run_poisoning=False, run_fairness=False, run_feature=True, ray=True, truncated=True, run_forks=0)"
->>>>>>> 6e7f5e8d
    ],
    "outputs": [],
    "metadata": {}
